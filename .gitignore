--- conflicted
+++ resolved
@@ -8,11 +8,8 @@
 specs
 samples
 .stack-work
-<<<<<<< HEAD
 
 # nix
 result
 result-doc
-=======
-*.lock
->>>>>>> 73d75c24
+*.lock